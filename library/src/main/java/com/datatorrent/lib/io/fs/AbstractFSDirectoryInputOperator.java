/*
 * Copyright (c) 2014 DataTorrent, Inc. ALL Rights Reserved.
 *
 * Licensed under the Apache License, Version 2.0 (the "License");
 * you may not use this file except in compliance with the License.
 * You may obtain a copy of the License at
 *
 *   http://www.apache.org/licenses/LICENSE-2.0
 *
 * Unless required by applicable law or agreed to in writing, software
 * distributed under the License is distributed on an "AS IS" BASIS,
 * WITHOUT WARRANTIES OR CONDITIONS OF ANY KIND, either express or implied.
 * See the License for the specific language governing permissions and
 * limitations under the License.
 */
package com.datatorrent.lib.io.fs;

import java.io.FileNotFoundException;
import java.io.IOException;
import java.io.InputStream;
import java.io.Serializable;
import java.util.*;
import java.util.regex.Matcher;
import java.util.regex.Pattern;

import javax.validation.constraints.NotNull;

import com.datatorrent.api.StatsListener;
import com.datatorrent.common.util.Pair;
import org.apache.hadoop.conf.Configuration;
import org.apache.hadoop.fs.FileStatus;
import org.apache.hadoop.fs.FileSystem;
import org.apache.hadoop.fs.Path;
import org.slf4j.Logger;
import org.slf4j.LoggerFactory;

import com.esotericsoftware.kryo.Kryo;
import com.google.common.collect.Lists;
import com.google.common.collect.Sets;

import com.datatorrent.api.Context.OperatorContext;
import com.datatorrent.api.DefaultPartition;
import com.datatorrent.api.InputOperator;
import com.datatorrent.api.Partitioner;

/**
<<<<<<< HEAD
 * Input operator that reads files from a directory.<p/>
 * Derived class defines how to read entries from the input stream and emit to the port. Keeps track of previously read
 * files and current offset for recovery. The directory scanning logic is pluggable to support custom directory layouts
 * and naming schemes. The default implementation scans a single directory. Supports static partitioning based on the
 * directory scanner.
 *
 * @since 1.0.2
=======
 * Input operator that reads files from a directory.
 * <p/>
 * Derived class defines how to read entries from the input stream and emit to the port.
 * <p/>
 * The directory scanning logic is pluggable to support custom directory layouts and naming schemes. The default
 * implementation scans a single directory.
 * <p/>
 * Fault tolerant by tracking previously read files and current offset as part of checkpoint state. In case of failure
 * the operator will skip files that were already processed and fast forward to the offset of the current file.
 * <p/>
 * Supports partitioning and dynamic changes to number of partitions through property {@link #partitionCount}. The
 * directory scanner is responsible to only accept the files that belong to a partition.
>>>>>>> 0d463dad
 */
public abstract class AbstractFSDirectoryInputOperator<T> implements InputOperator, Partitioner<AbstractFSDirectoryInputOperator<T>>, StatsListener
{
  private static final Logger LOG = LoggerFactory.getLogger(AbstractFSDirectoryInputOperator.class);

  @NotNull
  private String directory;
  @NotNull
  private DirectoryScanner scanner = new DirectoryScanner();
  private int scanIntervalMillis = 5000;
  private int offset;
  private String currentFile;
  private final HashSet<String> processedFiles = new HashSet<String>();
  private int emitBatchSize = 1000;
  private int currentPartitions = 1 ;
  private int partitionCount = 1;


  protected transient FileSystem fs;
  protected transient Configuration configuration;
  private transient long lastScanMillis;
  private transient Path filePath;
  private transient InputStream inputStream;
  protected transient LinkedHashSet<Path> pendingFiles = new LinkedHashSet<Path>();

  public String getDirectory()
  {
    return directory;
  }

  public void setDirectory(String directory)
  {
    this.directory = directory;
  }

  public DirectoryScanner getScanner()
  {
    return scanner;
  }

  public void setScanner(DirectoryScanner scanner)
  {
    this.scanner = scanner;
  }

  public int getScanIntervalMillis()
  {
    return scanIntervalMillis;
  }

  public void setScanIntervalMillis(int scanIntervalMillis)
  {
    this.scanIntervalMillis = scanIntervalMillis;
  }

  public int getEmitBatchSize()
  {
    return emitBatchSize;
  }

  public void setEmitBatchSize(int emitBatchSize)
  {
    this.emitBatchSize = emitBatchSize;
  }

  public int getPartitionCount()
  {
    return partitionCount;
  }

  public void setPartitionCount(int requiredPartitions)
  {
    this.partitionCount = requiredPartitions;
  }

  public int getCurrentPartitions()
  {
    return currentPartitions;
  }

  @Override
  public void setup(OperatorContext context)
  {
    try {
      filePath = new Path(directory);
      configuration = new Configuration();
      fs = FileSystem.newInstance(filePath.toUri(), configuration);
      if (currentFile != null && offset > 0) {
        LOG.info("Continue reading {} from index {}", currentFile, offset);
        int index = offset;
        this.inputStream = openFile(new Path(currentFile));
        // fast forward to previous offset
        while (offset < index) {
          readEntity();
          offset++;
        }
      }
    }
    catch (IOException ex) {
      throw new RuntimeException(ex);
    }
  }

  @Override
  public void teardown()
  {
    try {
      if (inputStream != null) {
        inputStream.close();
      }
      fs.close();
    } catch (Exception e) {
      // ignore
    }
  }

  @Override
  public void beginWindow(long windowId)
  {
  }

  @Override
  public void endWindow()
  {
  }

  @Override
  final public void emitTuples()
  {
    if (inputStream == null) {
      if (pendingFiles.isEmpty()) {
        if (System.currentTimeMillis() - scanIntervalMillis > lastScanMillis) {
          pendingFiles = scanner.scan(fs, filePath, processedFiles);
          lastScanMillis = System.currentTimeMillis();
        }
      }
      if (!pendingFiles.isEmpty())
      {
        Path path = pendingFiles.iterator().next();
        pendingFiles.remove(path);
        try {
          this.inputStream = openFile(path);
        } catch (Exception ex) {
          throw new RuntimeException(ex);
        }
      }
    }

    if (inputStream != null) {
      try {
        int counterForTuple = 0;
        while (counterForTuple++ < emitBatchSize) {
          T line = readEntity();
          if (line == null) {
            LOG.info("done reading file ({} entries).", offset);
            closeFile(inputStream);
            break;
          }
          offset++;
          emit(line);
        }
      } catch (IOException e) {
        LOG.error("FS reader error", e);
        throw new RuntimeException("FS reader error", e);
      }
    }
  }

  protected InputStream openFile(Path path) throws IOException
  {
    LOG.info("opening file {}", path);
    InputStream input = fs.open(path);
    currentFile = path.toString();
    offset = 0;
    return input;
  }

  protected void closeFile(InputStream is) throws IOException
  {
    is.close();
    is = null;
    processedFiles.add(currentFile);
    currentFile = null;
    inputStream = null;
  }

  @Override
  public Collection<Partition<AbstractFSDirectoryInputOperator<T>>> definePartitions(Collection<Partition<AbstractFSDirectoryInputOperator<T>>> partitions, int incrementalCapacity)
  {
    boolean isInitialParitition = partitions.iterator().next().getStats() == null;
    if (isInitialParitition && partitionCount == 1) {
      partitionCount = currentPartitions = partitions.size() + incrementalCapacity;
    } else {
      incrementalCapacity = partitionCount - currentPartitions;
    }

    int totalCount = partitions.size() + incrementalCapacity;
    LOG.info("definePartitions trying to create {} partitions, current {}  required {}", totalCount, partitionCount, currentPartitions) ;

    if (totalCount == partitions.size()) {
      return partitions;
    }

    /*
     * Build collective state from all instances of the operator.
     */
    Set<String> totalProcessedFiles = new HashSet<String>();
    List<Pair<String, Integer>> currentFiles = new ArrayList<Pair<String, Integer>>();
    List<DirectoryScanner> oldscanners = new LinkedList<DirectoryScanner>();
    for(Partition<AbstractFSDirectoryInputOperator<T>> partition : partitions) {
      AbstractFSDirectoryInputOperator<T> oper = partition.getPartitionedInstance();
      totalProcessedFiles.addAll(oper.processedFiles);
      if (oper.currentFile != null)
        currentFiles.add(new Pair<String, Integer>(oper.currentFile, oper.offset));
      oldscanners.add(oper.getScanner());
    }

    /*
     * Create partitions of scanners, scanner's partition method will do state
     * transfer for DirectoryScanner objects.
     */
    List<DirectoryScanner> scanners = scanner.partition(totalCount, oldscanners);

    Kryo kryo = new Kryo();
    Collection<Partition<AbstractFSDirectoryInputOperator<T>>> newPartitions = Lists.newArrayListWithExpectedSize(totalCount);
    for (int i=0; i<scanners.size(); i++) {
      AbstractFSDirectoryInputOperator<T> oper = kryo.copy(this);
      DirectoryScanner scn = scanners.get(i);
      oper.setScanner(scn);

      // Do state transfer
      oper.processedFiles.addAll(totalProcessedFiles);

      /* set current scanning directory and offset */
      oper.currentFile = null;
      oper.offset = 0;
      for(Pair<String, Integer> current : currentFiles) {
        if (scn.acceptFile(current.getFirst())) {
          oper.currentFile = current.getFirst();
          oper.offset = current.getSecond();
          break;
        }
      }

      newPartitions.add(new DefaultPartition<AbstractFSDirectoryInputOperator<T>>(oper));
    }

    LOG.info("definePartitions called returning {} partitions", newPartitions.size());
    return newPartitions;
  }

  @Override
  public void partitioned(Map<Integer, Partition<AbstractFSDirectoryInputOperator<T>>> partitions)
  {
    currentPartitions = partitions.size();
  }

  /**
   * Read the next item from the stream. Depending on the type of stream, this could be a byte array, line or object.
   * Upon return of null, the stream will be considered fully consumed.
   */
  abstract protected T readEntity() throws IOException;

  /**
   * Emit the tuple on the port
   * @param tuple
   */
  abstract protected void emit(T tuple);


  /**
   * Repartition is required when number of partitions are not equal to required
   * partitions.
   */
  @Override
  public Response processStats(BatchedOperatorStats batchedOperatorStats)
  {
    Response res = new Response();
    res.repartitionRequired = false;
    if (currentPartitions != partitionCount) {
      LOG.info("processStats: trying repartition of input operator current {} required {}", currentPartitions, partitionCount);
      res.repartitionRequired = true;
    }
    return res;
  }

  public static class DirectoryScanner implements Serializable
  {
    private static final long serialVersionUID = 4535844463258899929L;
    private String filePatternRegexp;
    private transient Pattern regex = null;
    private int partitionIndex;
    private int partitionCount;
    protected final transient HashSet<String> ignoredFiles = new HashSet<String>();

    public String getFilePatternRegexp()
    {
      return filePatternRegexp;
    }

    public void setFilePatternRegexp(String filePatternRegexp)
    {
      this.filePatternRegexp = filePatternRegexp;
      this.regex = null;
    }

    public LinkedHashSet<Path> scan(FileSystem fs, Path filePath, Set<String> consumedFiles)
    {
      if (filePatternRegexp != null && this.regex == null) {
         this.regex = Pattern.compile(this.filePatternRegexp);
      }

      LinkedHashSet<Path> pathSet = Sets.newLinkedHashSet();
      try {
        LOG.debug("Scanning {} with pattern {}", filePath, this.filePatternRegexp);
        FileStatus[] files = fs.listStatus(filePath);
        for (FileStatus status : files)
        {
          Path path = status.getPath();
          String filePathStr = path.toString();

          if (consumedFiles.contains(filePathStr)) {
            continue;
          }

          if (ignoredFiles.contains(filePathStr)) {
            continue;
          }

          if (acceptFile(filePathStr)) {
            LOG.debug("Found {}", filePathStr);
            pathSet.add(path);
          } else {
            // don't look at it again
            ignoredFiles.add(filePathStr);
          }
        }
      } catch (FileNotFoundException e) {
        LOG.warn("Failed to list directory {}", filePath, e);
      } catch (Exception e) {
        throw new RuntimeException(e);
      }
      return pathSet;
    }

    protected boolean acceptFile(String filePathStr)
    {
      if (filePatternRegexp != null && this.regex == null) {
        regex = Pattern.compile(this.filePatternRegexp);
      }

      if (regex != null)
      {
        Matcher matcher = regex.matcher(filePathStr);
        if (!matcher.matches()) {
          return false;
        }
        if (partitionCount > 1) {
          int i = filePathStr.hashCode();
          int mod = i % partitionCount;
          if (mod < 0) {
            mod += partitionCount;
          }
          LOG.debug("partition {} {} {} {}", partitionIndex, filePathStr, i, mod);

          if (mod != partitionIndex) {
            return false;
          }
        }
      }
      return true;
    }

    public List<DirectoryScanner> partition(int count)
    {
      ArrayList<DirectoryScanner> partitions = Lists.newArrayListWithExpectedSize(count);
      for (int i=0; i<count; i++) {
        partitions.add(this.createPartition(i, count));
      }
      return partitions;
    }

    public List<DirectoryScanner>  partition(int count , Collection<DirectoryScanner> scanners) {
      return partition(count);
    }

    protected DirectoryScanner createPartition(int partitionIndex, int partitionCount)
    {
      DirectoryScanner that = new DirectoryScanner();
      that.filePatternRegexp = this.filePatternRegexp;
      that.regex = this.regex;
      that.partitionIndex = partitionIndex;
      that.partitionCount = partitionCount;
      return that;
    }

    @Override
    public String toString()
    {
      return "DirectoryScanner [filePatternRegexp=" + filePatternRegexp + " partitionIndex=" +
          partitionIndex + " partitionCount=" + partitionCount + "]";
    }
  }
}<|MERGE_RESOLUTION|>--- conflicted
+++ resolved
@@ -44,15 +44,6 @@
 import com.datatorrent.api.Partitioner;
 
 /**
-<<<<<<< HEAD
- * Input operator that reads files from a directory.<p/>
- * Derived class defines how to read entries from the input stream and emit to the port. Keeps track of previously read
- * files and current offset for recovery. The directory scanning logic is pluggable to support custom directory layouts
- * and naming schemes. The default implementation scans a single directory. Supports static partitioning based on the
- * directory scanner.
- *
- * @since 1.0.2
-=======
  * Input operator that reads files from a directory.
  * <p/>
  * Derived class defines how to read entries from the input stream and emit to the port.
@@ -65,7 +56,8 @@
  * <p/>
  * Supports partitioning and dynamic changes to number of partitions through property {@link #partitionCount}. The
  * directory scanner is responsible to only accept the files that belong to a partition.
->>>>>>> 0d463dad
+ *
+ * @since 1.0.2
  */
 public abstract class AbstractFSDirectoryInputOperator<T> implements InputOperator, Partitioner<AbstractFSDirectoryInputOperator<T>>, StatsListener
 {
