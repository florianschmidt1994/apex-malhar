/*
 *  Copyright (c) 2012-2013 DataTorrent, Inc.
 *  All Rights Reserved.
 */
package com.datatorrent.lib.helper;

import java.text.DateFormat;
import java.text.SimpleDateFormat;
import java.util.Calendar;
import java.util.Collection;

import javax.annotation.Nonnull;

import com.datatorrent.api.Attribute;
import com.datatorrent.api.Context;
import com.datatorrent.api.Context.OperatorContext;

/**
 *
 */
public class OperatorContextTestHelper
{
  private final static ThreadLocal<DateFormat> DATE_FORMAT_THREAD_LOCAL = new ThreadLocal<DateFormat>()
  {
    @Override
    protected DateFormat initialValue()
    {
      return new SimpleDateFormat("yyyyMMddHHmmss");
    }

  };

  public static class TestIdOperatorContext extends TestContext implements OperatorContext
  {
    int id;
    com.datatorrent.api.Attribute.AttributeMap attributes;

    public TestIdOperatorContext(int id)
    {
      this.id = id;
    }

    public TestIdOperatorContext(int id, @Nonnull com.datatorrent.api.Attribute.AttributeMap map)
    {
      this.id = id;
      this.attributes = map;
    }

    @Override
    public int getId()
    {
      return id;
    }

    @Override
<<<<<<< HEAD
    public void sendCustomMetrics(Collection<String> metricNames)
    {
      throw new UnsupportedOperationException("not supported");
    }

    @Override
    @SuppressWarnings("unchecked")
=======
>>>>>>> 694e00dc
    public <T> T getValue(Attribute<T> key)
    {
      T value = attributes.get(key);
      if (value != null) {
        return value;
      }
      return super.getValue(key);
    }

    @Override
    public void setCounters(Object counters)
    {
      /* intentionally no-op */
    }

  }

  private static class TestContext implements Context
  {
    @Override
    public com.datatorrent.api.Attribute.AttributeMap getAttributes()
    {
      return null;
    }

    @Override
    public <T> T getValue(Attribute<T> key)
    {
      return key.defaultValue;
    }

    @Override
    public void setCounters(Object counters)
    {
      throw new UnsupportedOperationException("Not supported yet.");
    }

    @Override
    public void sendCustomMetrics(Collection<String> metricNames)
    {
      throw new UnsupportedOperationException("Not supported yet.");
    }

  }

  public static String getUniqueApplicationPath(String applicationPathPrefix)
  {
    Calendar calendar = Calendar.getInstance();
    return applicationPathPrefix + DATE_FORMAT_THREAD_LOCAL.get().format(calendar.getTime());
  }

}<|MERGE_RESOLUTION|>--- conflicted
+++ resolved
@@ -53,7 +53,6 @@
     }
 
     @Override
-<<<<<<< HEAD
     public void sendCustomMetrics(Collection<String> metricNames)
     {
       throw new UnsupportedOperationException("not supported");
@@ -61,8 +60,6 @@
 
     @Override
     @SuppressWarnings("unchecked")
-=======
->>>>>>> 694e00dc
     public <T> T getValue(Attribute<T> key)
     {
       T value = attributes.get(key);
@@ -97,7 +94,7 @@
     @Override
     public void setCounters(Object counters)
     {
-      throw new UnsupportedOperationException("Not supported yet.");
+      throw new UnsupportedOperationException("Not supported yet."); //To change body of generated methods, choose Tools | Templates.
     }
 
     @Override
