/*
 * Copyright (c) 2013 DataTorrent, Inc. ALL Rights Reserved.
 *
 * Licensed under the Apache License, Version 2.0 (the "License");
 * you may not use this file except in compliance with the License.
 * You may obtain a copy of the License at
 *
 *   http://www.apache.org/licenses/LICENSE-2.0
 *
 * Unless required by applicable law or agreed to in writing, software
 * distributed under the License is distributed on an "AS IS" BASIS,
 * WITHOUT WARRANTIES OR CONDITIONS OF ANY KIND, either express or implied.
 * See the License for the specific language governing permissions and
 * limitations under the License.
 */
package com.datatorrent.contrib.kinesis;

import com.datatorrent.api.*;
import com.datatorrent.api.DAG.Locality;
import com.datatorrent.lib.helper.OperatorContextTestHelper;
<<<<<<< HEAD
import com.datatorrent.lib.io.IdempotentStorageManager;
=======
>>>>>>> 694e00dc
import com.datatorrent.lib.testbench.CollectorTestSink;
import org.junit.After;
import org.junit.Assert;
import org.junit.Rule;
import org.junit.Test;
import org.junit.rules.TestWatcher;
import org.junit.runner.Description;
import org.slf4j.LoggerFactory;

import java.util.ArrayList;
import java.util.HashMap;
import java.util.List;
import java.util.concurrent.CountDownLatch;
import java.util.concurrent.TimeUnit;
import java.util.concurrent.atomic.AtomicInteger;

public class KinesisInputOperatorTest extends KinesisOperatorTestBase
{
  static final org.slf4j.Logger logger = LoggerFactory.getLogger(KinesisInputOperatorTest.class);
  static HashMap<String, List<?>> collections = new HashMap<String, List<?>>();
  static AtomicInteger tupleCount = new AtomicInteger();
  static CountDownLatch latch;

  /**
   * Test Operator to collect tuples from KinesisSingleInputStringOperator.
   *
   * @param <T>
   */
  public static class CollectorModule<T> extends BaseOperator
  {
    public final transient CollectorInputPort<T> inputPort = new CollectorInputPort<T>("myInput");
  }

  public static class CollectorInputPort<T> extends DefaultInputPort<T>
  {
    ArrayList<T> list;
    final String id;

    public CollectorInputPort(String id)
    {
      super();
      this.id = id;
    }

    @Override
    public void process(T tuple)
    {
      if (tuple.equals(KinesisOperatorTestBase.END_TUPLE)) {
        if (latch != null) {
          latch.countDown();
        }
        return;
      }
      list.add(tuple);
      tupleCount.incrementAndGet();
    }

    @Override
    public void setConnected(boolean flag)
    {
      if (flag) {
        collections.put(id, list = new ArrayList<T>());
      }
    }
  }

  /**
   * Test AbstractKinesisSinglePortInputOperator (i.e. an input adapter for
   * Kinesis, consumer). This module receives data from an outside test
   * generator through Kinesis message bus and feed that data into Malhar
   * streaming platform.
   *
   * [Generate message and send that to Kinesis message bus] ==> [Receive that
   * message through Kinesis input adapter(i.e. consumer) and send using
   * emitTuples() interface on output port during onMessage call]
   *
   *
   * @throws Exception
   */
  @Test
  public void testKinesisInputOperator() throws Exception
  {
    int totalCount = 100;
    // initial the latch for this test
    latch = new CountDownLatch(1);

    // Start producer
    KinesisTestProducer p = new KinesisTestProducer(streamName);
    p.setSendCount(totalCount);
    p.setBatchSize(500);
    new Thread(p).start();

    // Create DAG for testing.
    LocalMode lma = LocalMode.newInstance();
    DAG dag = lma.getDAG();

    // Create KinesisSinglePortStringInputOperator
    KinesisStringInputOperator node = dag.addOperator("Kinesis message consumer", KinesisStringInputOperator.class);
    node.setAccessKey(credentials.getCredentials().getAWSSecretKey());
    node.setSecretKey(credentials.getCredentials().getAWSAccessKeyId());
    KinesisConsumer consumer = new KinesisConsumer();
    consumer.setStreamName(streamName);
    consumer.setRecordsLimit(totalCount);
    node.setConsumer(consumer);

    // Create Test tuple collector
    CollectorModule<String> collector = dag.addOperator("TestMessageCollector", new CollectorModule<String>());

    // Connect ports
    dag.addStream("Kinesis message", node.outputPort, collector.inputPort).setLocality(Locality.CONTAINER_LOCAL);

    // Create local cluster
    final LocalMode.Controller lc = lma.getController();
    lc.setHeartbeatMonitoringEnabled(false);

    lc.runAsync();

    // Wait 45s for consumer finish consuming all the messages
    latch.await(45000, TimeUnit.MILLISECONDS);

    // Check results
    Assert.assertEquals("Collections size", 1, collections.size());
    Assert.assertEquals("Tuple count", totalCount, collections.get(collector.inputPort.id).size());
    logger.debug(String.format("Number of emitted tuples: %d", collections.get(collector.inputPort.id).size()));

    lc.shutdown();
  }

  @Override
  @After
  public void afterTest()
  {
    collections.clear();
    super.afterTest();
  }

  public static class TestMeta extends TestWatcher
  {
    String baseDir;
<<<<<<< HEAD
    String recoveryDir;
=======
>>>>>>> 694e00dc
    KinesisStringInputOperator operator;
    CollectorTestSink<Object> sink;
    Context.OperatorContext context;

    @Override
    protected void starting(Description description)
    {
      String methodName = description.getMethodName();
      String className = description.getClassName();
      baseDir = "target/" + className + "/" + methodName;
<<<<<<< HEAD
      recoveryDir = baseDir + "/" + "recovery";
=======
>>>>>>> 694e00dc
    }

    @Override
    protected void finished(Description description)
    {
      operator.deactivate();
      operator.teardown();
    }
  }

  @Rule
  public TestMeta testMeta = new TestMeta();

  @Test
  public void testRecoveryAndIdempotency() throws Exception
  {
    int totalCount = 10;

    // initial the latch for this test
    latch = new CountDownLatch(1);

    // Start producer
    KinesisTestProducer p = new KinesisTestProducer(streamName);
    p.setSendCount(totalCount);
    p.setBatchSize(500);
    new Thread(p).start();

    Attribute.AttributeMap attributeMap = new Attribute.AttributeMap.DefaultAttributeMap();
    attributeMap.put(Context.OperatorContext.SPIN_MILLIS, 500);
<<<<<<< HEAD

    testMeta.context = new OperatorContextTestHelper.TestIdOperatorContext(1, attributeMap);
    testMeta.operator = new KinesisStringInputOperator();
    ((IdempotentStorageManager.FSIdempotentStorageManager) testMeta.operator.getIdempotentStorageManager()).setRecoveryPath(testMeta.recoveryDir);
=======
    attributeMap.put(Context.DAGContext.APPLICATION_PATH, testMeta.baseDir);

    testMeta.context = new OperatorContextTestHelper.TestIdOperatorContext(1, attributeMap);
    testMeta.operator = new KinesisStringInputOperator();
>>>>>>> 694e00dc

    KinesisUtil.getInstance().setClient(client);

    KinesisConsumer consumer = new KinesisConsumer();
    consumer.setStreamName(streamName);
    consumer.setInitialOffset("earliest");
    testMeta.operator.setConsumer(consumer);

    testMeta.sink = new CollectorTestSink<Object>();
    testMeta.operator.outputPort.setSink(testMeta.sink);
    latch.await(4000, TimeUnit.MILLISECONDS);
    testMeta.operator.setup(testMeta.context);

    testMeta.operator.activate(testMeta.context);
    latch.await(4000, TimeUnit.MILLISECONDS);
    testMeta.operator.beginWindow(1);
    testMeta.operator.emitTuples();
    testMeta.operator.endWindow();

    latch.await(4000, TimeUnit.MILLISECONDS);
    //failure and then re-deployment of operator
    testMeta.sink.collectedTuples.clear();
    testMeta.operator.setup(testMeta.context);
    testMeta.operator.activate(testMeta.context);

    Assert.assertEquals("largest recovery window", 1, testMeta.operator.getIdempotentStorageManager().getLargestRecoveryWindow());

    testMeta.operator.beginWindow(1);
    testMeta.operator.endWindow();
    Assert.assertEquals("num of messages in window 1", 10, testMeta.sink.collectedTuples.size());
    testMeta.sink.collectedTuples.clear();
  }
}<|MERGE_RESOLUTION|>--- conflicted
+++ resolved
@@ -18,10 +18,6 @@
 import com.datatorrent.api.*;
 import com.datatorrent.api.DAG.Locality;
 import com.datatorrent.lib.helper.OperatorContextTestHelper;
-<<<<<<< HEAD
-import com.datatorrent.lib.io.IdempotentStorageManager;
-=======
->>>>>>> 694e00dc
 import com.datatorrent.lib.testbench.CollectorTestSink;
 import org.junit.After;
 import org.junit.Assert;
@@ -161,10 +157,6 @@
   public static class TestMeta extends TestWatcher
   {
     String baseDir;
-<<<<<<< HEAD
-    String recoveryDir;
-=======
->>>>>>> 694e00dc
     KinesisStringInputOperator operator;
     CollectorTestSink<Object> sink;
     Context.OperatorContext context;
@@ -175,10 +167,6 @@
       String methodName = description.getMethodName();
       String className = description.getClassName();
       baseDir = "target/" + className + "/" + methodName;
-<<<<<<< HEAD
-      recoveryDir = baseDir + "/" + "recovery";
-=======
->>>>>>> 694e00dc
     }
 
     @Override
@@ -208,17 +196,10 @@
 
     Attribute.AttributeMap attributeMap = new Attribute.AttributeMap.DefaultAttributeMap();
     attributeMap.put(Context.OperatorContext.SPIN_MILLIS, 500);
-<<<<<<< HEAD
+    attributeMap.put(Context.DAGContext.APPLICATION_PATH, testMeta.baseDir);
 
     testMeta.context = new OperatorContextTestHelper.TestIdOperatorContext(1, attributeMap);
     testMeta.operator = new KinesisStringInputOperator();
-    ((IdempotentStorageManager.FSIdempotentStorageManager) testMeta.operator.getIdempotentStorageManager()).setRecoveryPath(testMeta.recoveryDir);
-=======
-    attributeMap.put(Context.DAGContext.APPLICATION_PATH, testMeta.baseDir);
-
-    testMeta.context = new OperatorContextTestHelper.TestIdOperatorContext(1, attributeMap);
-    testMeta.operator = new KinesisStringInputOperator();
->>>>>>> 694e00dc
 
     KinesisUtil.getInstance().setClient(client);
 
