--- conflicted
+++ resolved
@@ -17,10 +17,7 @@
 
 import java.io.IOException;
 import java.io.OutputStream;
-<<<<<<< HEAD
-=======
 import java.io.Serializable;
->>>>>>> c86e5c16
 import java.util.*;
 import java.util.concurrent.ExecutorService;
 import java.util.concurrent.Executors;
@@ -199,12 +196,8 @@
       filesAdded.add(fileMeta.name);
       LOG.debug("created data file {} {} with {} entries", bucket.bucketKey, fileMeta.name, keysWritten);
     }
-<<<<<<< HEAD
+    ioStats.dataWriteTime += System.currentTimeMillis() - startTime;
     return filesAdded;
-=======
-
-    ioStats.dataWriteTime += System.currentTimeMillis() - startTime;
->>>>>>> c86e5c16
   }
 
   private Bucket getBucket(long bucketKey) throws IOException
@@ -358,14 +351,12 @@
       filesAdded.addAll(writeFile(bucket, bucketMetaCopy, fileData));
     }
 
-<<<<<<< HEAD
     // Export
     store.exportFiles(bucket.bucketKey, filesAdded, filesToDelete);
 
-=======
     LOG.debug("Number of file read {} Number of files wrote {} in this write cycle",
         ioStats.filesWroteInCurrentWriteCycle, ioStats.filesReadInCurrentWriteCycle);
->>>>>>> c86e5c16
+
     // flush meta data for new files
     try {
       LOG.debug("writing {} with {} file entries", FNAME_META, bucketMetaCopy.files.size());
