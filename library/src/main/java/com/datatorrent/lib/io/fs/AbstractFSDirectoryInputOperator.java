/*
 * Copyright (c) 2014 DataTorrent, Inc. ALL Rights Reserved.
 *
 * Licensed under the Apache License, Version 2.0 (the "License");
 * you may not use this file except in compliance with the License.
 * You may obtain a copy of the License at
 *
 *   http://www.apache.org/licenses/LICENSE-2.0
 *
 * Unless required by applicable law or agreed to in writing, software
 * distributed under the License is distributed on an "AS IS" BASIS,
 * WITHOUT WARRANTIES OR CONDITIONS OF ANY KIND, either express or implied.
 * See the License for the specific language governing permissions and
 * limitations under the License.
 */
package com.datatorrent.lib.io.fs;

import java.io.FileNotFoundException;
import java.io.IOException;
import java.io.InputStream;
import java.io.Serializable;
import java.util.*;
import java.util.regex.Matcher;
import java.util.regex.Pattern;

import javax.validation.constraints.NotNull;

import com.datatorrent.api.StatsListener;
import com.datatorrent.common.util.Pair;
import org.apache.hadoop.conf.Configuration;
import org.apache.hadoop.fs.FileStatus;
import org.apache.hadoop.fs.FileSystem;
import org.apache.hadoop.fs.Path;
import org.slf4j.Logger;
import org.slf4j.LoggerFactory;

import com.esotericsoftware.kryo.Kryo;
import com.google.common.collect.Lists;
import com.google.common.collect.Sets;

import com.datatorrent.api.Context.OperatorContext;
import com.datatorrent.api.DefaultPartition;
import com.datatorrent.api.InputOperator;
import com.datatorrent.api.Partitioner;

/**
 * Input operator that reads files from a directory.
 * <p/>
 * Derived class defines how to read entries from the input stream and emit to the port.
 * <p/>
 * The directory scanning logic is pluggable to support custom directory layouts and naming schemes. The default
 * implementation scans a single directory.
 * <p/>
 * Fault tolerant by tracking previously read files and current offset as part of checkpoint state. In case of failure
 * the operator will skip files that were already processed and fast forward to the offset of the current file.
 * <p/>
 * Supports partitioning and dynamic changes to number of partitions through property {@link #partitionCount}. The
 * directory scanner is responsible to only accept the files that belong to a partition.
<<<<<<< HEAD
 *
 * @since 1.0.2
=======
 * <p/>
 * This class supports retrying of failed files by putting them into failed list, and retrying them after pending
 * files are processed. Retrying is disabled when maxRetryCount is set to zero.
 *
>>>>>>> defc7ff6
 */
public abstract class AbstractFSDirectoryInputOperator<T> implements InputOperator, Partitioner<AbstractFSDirectoryInputOperator<T>>, StatsListener
{
  private static final Logger LOG = LoggerFactory.getLogger(AbstractFSDirectoryInputOperator.class);

  @NotNull
  private String directory;
  @NotNull
  private DirectoryScanner scanner = new DirectoryScanner();
  private int scanIntervalMillis = 5000;
  private int offset;
  private String currentFile;
  private final HashSet<String> processedFiles = new HashSet<String>();
  private int emitBatchSize = 1000;
  private int currentPartitions = 1 ;
  private int partitionCount = 1;
  private int retryCount = 0;
  private int maxRetryCount = 5;
  transient protected int skipCount = 0;

  /**
   * Class representing failed file, When read fails on a file in middle, then the file is
   * added to failedList along with last read offset.
   * The files from failedList will be processed after all pendingFiles are processed, but
   * before checking for new files.
   * failed file is retried for maxRetryCount number of times, after that the file is
   * ignored.
   */
  protected static class FailedFile {
    String path;
    int   offset;
    int    retryCount;
    long   lastFailedTime;

    /* For kryo serialization */
    protected FailedFile() {}

    protected FailedFile(String path, int offset) {
      this.path = path;
      this.offset = offset;
      this.retryCount = 0;
    }

    protected FailedFile(String path, int offset, int retryCount) {
      this.path = path;
      this.offset = offset;
      this.retryCount = retryCount;
    }

    @Override
    public String toString()
    {
      return "FailedFile[" +
          "path='" + path + '\'' +
          ", offset=" + offset +
          ", retryCount=" + retryCount +
          ", lastFailedTime=" + lastFailedTime +
          ']';
    }
  }
  /* List of failed file */
  private final Queue<FailedFile> failedFiles = new LinkedList<FailedFile>();

  protected transient FileSystem fs;
  protected transient Configuration configuration;
  private transient long lastScanMillis;
  private transient Path filePath;
  private transient InputStream inputStream;
  protected transient LinkedHashSet<Path> pendingFiles = new LinkedHashSet<Path>();

  public String getDirectory()
  {
    return directory;
  }

  public void setDirectory(String directory)
  {
    this.directory = directory;
  }

  public DirectoryScanner getScanner()
  {
    return scanner;
  }

  public void setScanner(DirectoryScanner scanner)
  {
    this.scanner = scanner;
  }

  public int getScanIntervalMillis()
  {
    return scanIntervalMillis;
  }

  public void setScanIntervalMillis(int scanIntervalMillis)
  {
    this.scanIntervalMillis = scanIntervalMillis;
  }

  public int getEmitBatchSize()
  {
    return emitBatchSize;
  }

  public void setEmitBatchSize(int emitBatchSize)
  {
    this.emitBatchSize = emitBatchSize;
  }

  public int getPartitionCount()
  {
    return partitionCount;
  }

  public void setPartitionCount(int requiredPartitions)
  {
    this.partitionCount = requiredPartitions;
  }

  public int getCurrentPartitions()
  {
    return currentPartitions;
  }

  @Override
  public void setup(OperatorContext context)
  {
    try {
      filePath = new Path(directory);
      configuration = new Configuration();
      fs = FileSystem.newInstance(filePath.toUri(), configuration);
      if (currentFile != null && offset > 0) {
        long startTime = System.currentTimeMillis();
        LOG.info("Continue reading {} from index {} time={}", currentFile, offset, startTime);
        int index = offset;
        this.inputStream = openFile(new Path(currentFile));
        // fast forward to previous offset
        while (offset < index) {
          readEntity();
          offset++;
        }
        LOG.info("Read offset={} records in setup time={}", offset, System.currentTimeMillis() - startTime);
      }
    }
    catch (IOException ex) {
      throw new RuntimeException(ex);
    }
  }

  @Override
  public void teardown()
  {
    try {
      if (inputStream != null) {
        inputStream.close();
      }
      fs.close();
    } catch (Exception e) {
      // ignore
    }
  }

  @Override
  public void beginWindow(long windowId)
  {
  }

  @Override
  public void endWindow()
  {
  }

  @Override
  final public void emitTuples()
  {
    if (inputStream == null) {
      if (pendingFiles.isEmpty() && failedFiles.isEmpty()) {
        if (System.currentTimeMillis() - scanIntervalMillis > lastScanMillis) {
          pendingFiles = scanner.scan(fs, filePath, processedFiles);
          lastScanMillis = System.currentTimeMillis();
        }
      }

      try {
        if (!pendingFiles.isEmpty()) {
          Path path = pendingFiles.iterator().next();
          pendingFiles.remove(path);
          this.inputStream = openFile(path);
        }
        else if (!failedFiles.isEmpty()) {
          FailedFile ff = failedFiles.poll();
          this.inputStream = retryFailedFile(ff);
        }
      }catch (IOException ex) {
        throw new RuntimeException(ex);
      }
    }

    if (inputStream != null) {
      try {
        int counterForTuple = 0;
        while (counterForTuple++ < emitBatchSize) {
          T line = readEntity();
          if (line == null) {
            LOG.info("done reading file ({} entries).", offset);
            closeFile(inputStream);
            break;
          }

          /* If skipCount is non zero, then failed file recovery is going on, skipCount is
           * used to prevent already emitted records from being emitted again during recovery.
           * When failed file is open, skipCount is set to the last read offset for that file.
           */
          if (skipCount == 0) {
            offset++;
            emit(line);
          }
          else
            skipCount--;
        }
      } catch (IOException e) {
        LOG.error("FS reader error", e);
        throw new RuntimeException("FS reader error", e);
      }
    }
  }

  protected void addToFailedList() throws IOException {

    FailedFile ff = new FailedFile(currentFile, offset, retryCount);

    // try to close file
    if (this.inputStream != null)
      this.inputStream.close();

    ff.retryCount ++;
    ff.lastFailedTime = System.currentTimeMillis();
    ff.offset = this.offset;

    // Clear current file state.
    this.currentFile = null;
    this.inputStream = null;
    this.offset = 0;

    if (ff.retryCount > maxRetryCount)
      return;

    LOG.info("adding to failed list path {} offset {} retry {}", ff.path, ff.offset, ff.retryCount);
    failedFiles.add(ff);
  }

  protected InputStream retryFailedFile(FailedFile ff)  throws IOException
  {
    LOG.info("retrying failed file {} offset {} retry {}", ff.path, ff.offset, ff.retryCount);
    String path = ff.path;
    this.inputStream = openFile(new Path(path));
    this.offset = ff.offset;
    this.retryCount = ff.retryCount;
    this.skipCount = ff.offset;
    return this.inputStream;
  }

  protected InputStream openFile(Path path) throws IOException
  {
    LOG.info("opening file {}", path);
    InputStream input = fs.open(path);
    currentFile = path.toString();
    offset = 0;
    retryCount = 0;
    skipCount = 0;
    return input;
  }

  protected void closeFile(InputStream is) throws IOException
  {
    LOG.info("closing file {} offset {}", currentFile, offset);

    if (is != null)
      is.close();
    if (currentFile != null)
      processedFiles.add(currentFile);

    currentFile = null;
    inputStream = null;
  }

  @Override
  public Collection<Partition<AbstractFSDirectoryInputOperator<T>>> definePartitions(Collection<Partition<AbstractFSDirectoryInputOperator<T>>> partitions, int incrementalCapacity)
  {
    boolean isInitialParitition = partitions.iterator().next().getStats() == null;
    if (isInitialParitition && partitionCount == 1) {
      partitionCount = currentPartitions = partitions.size() + incrementalCapacity;
    } else {
      incrementalCapacity = partitionCount - currentPartitions;
    }

    int totalCount = partitions.size() + incrementalCapacity;
    LOG.info("definePartitions trying to create {} partitions, current {}  required {}", totalCount, partitionCount, currentPartitions) ;

    if (totalCount == partitions.size()) {
      return partitions;
    }

    /*
     * Build collective state from all instances of the operator.
     */
    Set<String> totalProcessedFiles = new HashSet<String>();
    List<Pair<String, Integer>> currentFiles = new ArrayList<Pair<String, Integer>>();
    List<DirectoryScanner> oldscanners = new LinkedList<DirectoryScanner>();
    List<FailedFile> totalFailedFiles = new LinkedList<FailedFile>();
    for(Partition<AbstractFSDirectoryInputOperator<T>> partition : partitions) {
      AbstractFSDirectoryInputOperator<T> oper = partition.getPartitionedInstance();
      totalProcessedFiles.addAll(oper.processedFiles);
      totalFailedFiles.addAll(oper.failedFiles);
      if (oper.currentFile != null)
        currentFiles.add(new Pair<String, Integer>(oper.currentFile, oper.offset));
      oldscanners.add(oper.getScanner());
    }

    /*
     * Create partitions of scanners, scanner's partition method will do state
     * transfer for DirectoryScanner objects.
     */
    List<DirectoryScanner> scanners = scanner.partition(totalCount, oldscanners);

    Kryo kryo = new Kryo();
    Collection<Partition<AbstractFSDirectoryInputOperator<T>>> newPartitions = Lists.newArrayListWithExpectedSize(totalCount);
    for (int i=0; i<scanners.size(); i++) {
      AbstractFSDirectoryInputOperator<T> oper = kryo.copy(this);
      DirectoryScanner scn = scanners.get(i);
      oper.setScanner(scn);

      // Do state transfer for processed files.
      oper.processedFiles.addAll(totalProcessedFiles);

      /* set current scanning directory and offset */
      oper.currentFile = null;
      oper.offset = 0;
      for(Pair<String, Integer> current : currentFiles) {
        if (scn.acceptFile(current.getFirst())) {
          oper.currentFile = current.getFirst();
          oper.offset = current.getSecond();
          break;
        }
      }

      /* transfer failed files */
      oper.failedFiles.clear();
      Iterator<FailedFile> iter = totalFailedFiles.iterator();
      while (iter.hasNext()) {
        FailedFile ff = iter.next();
        if (scn.acceptFile(ff.path)) {
          oper.failedFiles.add(ff);
          iter.remove();
        }
      }

      newPartitions.add(new DefaultPartition<AbstractFSDirectoryInputOperator<T>>(oper));
    }

    LOG.info("definePartitions called returning {} partitions", newPartitions.size());
    return newPartitions;
  }

  @Override
  public void partitioned(Map<Integer, Partition<AbstractFSDirectoryInputOperator<T>>> partitions)
  {
    currentPartitions = partitions.size();
  }

  /**
   * Read the next item from the stream. Depending on the type of stream, this could be a byte array, line or object.
   * Upon return of null, the stream will be considered fully consumed.
   */
  abstract protected T readEntity() throws IOException;

  /**
   * Emit the tuple on the port
   * @param tuple
   */
  abstract protected void emit(T tuple);


  /**
   * Repartition is required when number of partitions are not equal to required
   * partitions.
   */
  @Override
  public Response processStats(BatchedOperatorStats batchedOperatorStats)
  {
    Response res = new Response();
    res.repartitionRequired = false;
    if (currentPartitions != partitionCount) {
      LOG.info("processStats: trying repartition of input operator current {} required {}", currentPartitions, partitionCount);
      res.repartitionRequired = true;
    }
    return res;
  }

  public int getMaxRetryCount()
  {
    return maxRetryCount;
  }

  public void setMaxRetryCount(int maxRetryCount)
  {
    this.maxRetryCount = maxRetryCount;
  }

  public static class DirectoryScanner implements Serializable
  {
    private static final long serialVersionUID = 4535844463258899929L;
    private String filePatternRegexp;
    private transient Pattern regex = null;
    private int partitionIndex;
    private int partitionCount;
    private final transient HashSet<String> ignoredFiles = new HashSet<String>();

    public String getFilePatternRegexp()
    {
      return filePatternRegexp;
    }

    public void setFilePatternRegexp(String filePatternRegexp)
    {
      this.filePatternRegexp = filePatternRegexp;
      this.regex = null;
    }

    public Pattern getRegex() {
      if (this.regex == null && this.filePatternRegexp != null)
        this.regex = Pattern.compile(this.filePatternRegexp);
      return this.regex;
    }

    public int getPartitionCount() {
      return partitionCount;
    }

    public int getPartitionIndex() {
      return partitionIndex;
    }

    public LinkedHashSet<Path> scan(FileSystem fs, Path filePath, Set<String> consumedFiles)
    {
      if (filePatternRegexp != null && this.regex == null) {
        this.regex = Pattern.compile(this.filePatternRegexp);
      }

      LinkedHashSet<Path> pathSet = Sets.newLinkedHashSet();
      try {
        LOG.debug("Scanning {} with pattern {}", filePath, this.filePatternRegexp);
        FileStatus[] files = fs.listStatus(filePath);
        for (FileStatus status : files)
        {
          Path path = status.getPath();
          String filePathStr = path.toString();

          if (consumedFiles.contains(filePathStr)) {
            continue;
          }

          if (ignoredFiles.contains(filePathStr)) {
            continue;
          }

          if (acceptFile(filePathStr)) {
            LOG.debug("Found {}", filePathStr);
            pathSet.add(path);
          } else {
            // don't look at it again
            ignoredFiles.add(filePathStr);
          }
        }
      } catch (FileNotFoundException e) {
        LOG.warn("Failed to list directory {}", filePath, e);
      } catch (Exception e) {
        throw new RuntimeException(e);
      }
      return pathSet;
    }

    protected boolean acceptFile(String filePathStr)
    {
      if (filePatternRegexp != null && this.regex == null) {
        regex = Pattern.compile(this.filePatternRegexp);
      }

      if (regex != null)
      {
        Matcher matcher = regex.matcher(filePathStr);
        if (!matcher.matches()) {
          return false;
        }
        if (partitionCount > 1) {
          int i = filePathStr.hashCode();
          int mod = i % partitionCount;
          if (mod < 0) {
            mod += partitionCount;
          }
          LOG.debug("partition {} {} {} {}", partitionIndex, filePathStr, i, mod);

          if (mod != partitionIndex) {
            return false;
          }
        }
      }
      return true;
    }

    public List<DirectoryScanner> partition(int count)
    {
      ArrayList<DirectoryScanner> partitions = Lists.newArrayListWithExpectedSize(count);
      for (int i=0; i<count; i++) {
        partitions.add(this.createPartition(i, count));
      }
      return partitions;
    }

    public List<DirectoryScanner>  partition(int count , Collection<DirectoryScanner> scanners) {
      return partition(count);
    }

    protected DirectoryScanner createPartition(int partitionIndex, int partitionCount)
    {
      DirectoryScanner that = new DirectoryScanner();
      that.filePatternRegexp = this.filePatternRegexp;
      that.regex = this.regex;
      that.partitionIndex = partitionIndex;
      that.partitionCount = partitionCount;
      return that;
    }

    @Override
    public String toString()
    {
      return "DirectoryScanner [filePatternRegexp=" + filePatternRegexp + " partitionIndex=" +
          partitionIndex + " partitionCount=" + partitionCount + "]";
    }
  }
}<|MERGE_RESOLUTION|>--- conflicted
+++ resolved
@@ -56,15 +56,11 @@
  * <p/>
  * Supports partitioning and dynamic changes to number of partitions through property {@link #partitionCount}. The
  * directory scanner is responsible to only accept the files that belong to a partition.
-<<<<<<< HEAD
- *
- * @since 1.0.2
-=======
  * <p/>
  * This class supports retrying of failed files by putting them into failed list, and retrying them after pending
  * files are processed. Retrying is disabled when maxRetryCount is set to zero.
  *
->>>>>>> defc7ff6
+ * @since 1.0.2
  */
 public abstract class AbstractFSDirectoryInputOperator<T> implements InputOperator, Partitioner<AbstractFSDirectoryInputOperator<T>>, StatsListener
 {
