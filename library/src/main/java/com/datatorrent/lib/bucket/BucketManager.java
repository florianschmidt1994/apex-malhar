/*
 * Copyright (c) 2015 DataTorrent, Inc. ALL Rights Reserved.
 *
 * Licensed under the Apache License, Version 2.0 (the "License");
 * you may not use this file except in compliance with the License.
 * You may obtain a copy of the License at
 *
 * http://www.apache.org/licenses/LICENSE-2.0
 *
 * Unless required by applicable law or agreed to in writing, software
 * distributed under the License is distributed on an "AS IS" BASIS,
 * WITHOUT WARRANTIES OR CONDITIONS OF ANY KIND, either express or implied.
 * See the License for the specific language governing permissions and
 * limitations under the License.
 */
package com.datatorrent.lib.bucket;

import java.util.List;
import java.util.Map;

import javax.annotation.Nonnull;
import javax.annotation.Nullable;

import org.apache.commons.lang.mutable.MutableLong;

import com.datatorrent.lib.counters.BasicCounters;

/**
 * <p>
 * Bucket manager creates and manages {@link Bucket}s for an Operator.<br/>
 * Only a limited number of buckets can be held in memory at a particular time. The manager is responsible for loading
 * of a bucket when it is requested by the operator and un-loading least recently used buckets to optimize memory usage.
 * </p>
 *
 * <p>
 * Loading of buckets and saving new bucket events to storage is triggered by the Operator. Typically an Operator would:
 * <ol>
 * <li>fetch the bucket key of an event by calling {@link #getBucketKeyFor(Bucketable)}.</li>
 * <li>invoke {@link #getBucket(long)}. If this returns null or events from disk are not loaded then the operator can ask
 * the manager to load the bucket by calling {@link BucketManager#loadBucketData(long)}. This is not a blocking call.<br/>
 * </li>
 * <li>
 * Once the manager loads a bucket, it informs {@link BucketManager.Listener} by calling {@link BucketManager.Listener#bucketLoaded(Bucket)}.<br/>
 * If there were some buckets that were off-loaded during the process {@link BucketManager.Listener#bucketOffLoaded(long)}
 * callback is triggered.
 * </li>
 * <li>
 * The operator could then add new events to a bucket by invoking {@link #newEvent(long, Bucketable)}. These events are
 * maintained in a check-pointed state.
 * </li>
 * <li>
 * To ensure that at any given point of time all the load requests are completed, the operator can trigger {@link #blockUntilAllRequestsServiced()}.
 * </li>
 * <li>
 * The operator triggers {@link #endWindow(long)} which tells the manager to persist un-written data.
 * </li>
 * </ol>
 * </p>
 *
 * @param <T> event type
 * @since 0.9.4
 */
<<<<<<< HEAD
public interface BucketManager<T extends Bucketable> extends Cloneable
=======
public interface BucketManager<T> extends Cloneable
>>>>>>> 694e00dc
{
  void setBucketStore(@Nonnull BucketStore<T> bucketStore);

  BucketStore<T> getBucketStore();

  /**
   * Starts the service.
   *
   * @param listener {@link Listener} which will be informed when bucket are loaded and off-loaded.
   */
  void startService(Listener<T> listener);

  /**
   * Shuts down the service.
   */
  void shutdownService();

  /**
   * Calculates the bucket key of an event.<br/>
   * -ve values indicate invalid event.
   *
   * @param event event
   * @return bucket key for event.
   */
  long getBucketKeyFor(T event);

  /**
   * <p>
   * Returns the bucket in memory corresponding to a bucket key.
   * If the bucket is not created yet, it will return null.
   * A bucket is created:
   * <ul>
   * <li> When the operator requests to load a bucket from store.</li>
   * <li>In {@link #startService(Listener)} if there were un-written bucket events which were
   * check-pointed by the engine.</li>
   * </ul>
   * </p>
   *
   * @param bucketKey key of the bucket.
   * @return bucket; null if the bucket is not yet created.
   */
  @Nullable
  AbstractBucket<T> getBucket(long bucketKey);

  /**
   * Loads the events belonging to the bucket from the store. <br/>
   * The events loaded belong to the windows less than the current window.
   *
   * @param bucketKey key of the bucket
   */
  void loadBucketData(long bucketKey);

  /**
   * Adds the event to the un-written section of the bucket corresponding to the bucket key.
   *
   * @param bucketKey key of the bucket.
   * @param event     new event.
   */
  void newEvent(long bucketKey, T event);

  /**
   * Does end window operations which includes tracking the committed window and
   * persisting all un-written events in the store.
   *
   * @param window window number.
   */
  void endWindow(long window);

  /**
   * Blocks the calling thread until all the load requests of this window have been serviced.
   *
   * @throws InterruptedException
   */
  void blockUntilAllRequestsServiced() throws InterruptedException;

  /**
   * Constructs a new {@link BucketManager} with only the settings and not the data.
   *
   * @return newly created manager without any data.
   * @throws java.lang.CloneNotSupportedException
   */
  BucketManager<T> clone() throws CloneNotSupportedException;
<<<<<<< HEAD
=======

  /*
   * This method has been deprecated.Use clone instead.
   */
  @Deprecated
  BucketManager<T> cloneWithProperties();
>>>>>>> 694e00dc

  void setBucketCounters(@Nonnull BasicCounters<MutableLong> stats);

  /**
   * Collects the un-written events of all the old managers and distributes the data to the new managers.<br/>
   * The partition to which an event belongs to depends on the event key.
   * <pre><code>partition = eventKey.hashCode() & partitionMask</code></pre>
   *
   * @param oldManagers             {@link BucketManager}s of all old partitions.
   * @param partitionKeysToManagers mapping of partition keys to {@link BucketManager}s of new partitions.
   * @param partitionMask           partition mask to find which partition an event belongs to.
   */
  void definePartitions(List<BucketManager<T>> oldManagers, Map<Integer, BucketManager<T>> partitionKeysToManagers, int partitionMask);

  /**
   * Callback interface for {@link BucketManager} for load and off-load operations.
   *
   * @param <T> Type of the values which can be bucketed.
   */
  public static interface Listener<T>
  {
    /**
     * Invoked when a bucket is loaded from store.
     *
     * @param loadedBucket bucket that was loaded.
     */
    void bucketLoaded(AbstractBucket<T> loadedBucket);

    /**
     * Invoked when a bucket is removed from memory.<br/>
     * If the listener has cached a bucket it should use this callback to remove it from the cache.
     *
     * @param bucketKey key of the bucket which was off-loaded.
     */
    void bucketOffLoaded(long bucketKey);

  }

  public static enum CounterKeys
  {

    BUCKETS_IN_MEMORY, EVICTED_BUCKETS, DELETED_BUCKETS, EVENTS_COMMITTED_LAST_WINDOW,
    EVENTS_IN_MEMORY
  }
}<|MERGE_RESOLUTION|>--- conflicted
+++ resolved
@@ -60,11 +60,7 @@
  * @param <T> event type
  * @since 0.9.4
  */
-<<<<<<< HEAD
-public interface BucketManager<T extends Bucketable> extends Cloneable
-=======
 public interface BucketManager<T> extends Cloneable
->>>>>>> 694e00dc
 {
   void setBucketStore(@Nonnull BucketStore<T> bucketStore);
 
@@ -147,15 +143,12 @@
    * @throws java.lang.CloneNotSupportedException
    */
   BucketManager<T> clone() throws CloneNotSupportedException;
-<<<<<<< HEAD
-=======
 
   /*
    * This method has been deprecated.Use clone instead.
    */
   @Deprecated
   BucketManager<T> cloneWithProperties();
->>>>>>> 694e00dc
 
   void setBucketCounters(@Nonnull BasicCounters<MutableLong> stats);
 
